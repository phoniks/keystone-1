<<<<<<< HEAD
var React = require('react');
var Pikaday = require('pikaday');
var moment = require('moment');

var FormInput = require('elemental').FormInput;
=======
var moment = require('moment');
var Pikaday = require('pikaday');
var React = require('react');
>>>>>>> d78d7798

module.exports = React.createClass({
	
	displayName: 'DateInput',
	
	// set default properties
	getDefaultProps: function() {
		return {
			format: 'YYYY-MM-DD'
		};
	},
	
	getInitialState: function() {
		return {
			value: this.props.value,
			id: Math.round(Math.random() * 100000)
		};
	},
	
	componentWillReceiveProps: function(newProps) {
		if (newProps.value === this.state.value) return;
		this.setState({
			value: newProps.value
		});
		this.picker.setMoment(moment(newProps.value, this.props.format));
	},

	componentDidMount: function() {
		this.picker = new Pikaday({ 
			field: this.getDOMNode(),
			format: this.props.format,
			yearRange: this.props.yearRange,
			onSelect: (date) => { // eslint-disable-line no-unused-vars
				if (this.props.onChange && this.picker.toString() !== this.props.value) {
					this.props.onChange(this.picker.toString());
				}
			}
		});			
	},

	componentWillUnmount: function() {
		this.picker.destroy();
	},
	
	handleChange: function(e) {
		if (e.target.value === this.state.value) return;
		this.setState({ value: e.target.value });
	},
	
	handleBlur: function(e) { // eslint-disable-line no-unused-vars
		if (this.state.value === this.props.value) return;
		var newValue = moment(this.state.value, this.props.format);
		if (newValue.isValid()) {
			this.picker.setMoment(newValue);
		} else {
			this.picker.setDate(null);
			if (this.props.onChange) this.props.onChange('');
		}
	},

	render: function() {
		return <FormInput name={this.props.name} value={this.state.value} placeholder={this.props.format} onChange={this.handleChange} onBlur={this.handleBlur} autoComplete="off" />;
	}
	
});<|MERGE_RESOLUTION|>--- conflicted
+++ resolved
@@ -1,14 +1,10 @@
-<<<<<<< HEAD
+var moment = require('moment');
+var Pikaday = require('pikaday');
 var React = require('react');
 var Pikaday = require('pikaday');
 var moment = require('moment');
 
 var FormInput = require('elemental').FormInput;
-=======
-var moment = require('moment');
-var Pikaday = require('pikaday');
-var React = require('react');
->>>>>>> d78d7798
 
 module.exports = React.createClass({
 	
