--- conflicted
+++ resolved
@@ -1,12 +1,8 @@
 import Field from '../Field';
 import React from 'react';
 import tinymce from 'tinymce';
-<<<<<<< HEAD
 import { FormInput } from '../../../admin/client/App/elemental';
-=======
-import { FormInput } from 'elemental';
 import evalDependsOn from '../../utils/evalDependsOn';
->>>>>>> a3ecc1ae
 
 /**
  * TODO:
