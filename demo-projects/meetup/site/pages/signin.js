--- conflicted
+++ resolved
@@ -22,13 +22,8 @@
   });
 
   return (
-<<<<<<< HEAD
     <Container>
-      <p>Sign in to continue to create, collaborate, and discover.</p>
-=======
-    <>
-      <p>Sign into SydJS</p>
->>>>>>> 51e7330a
+      <p>Sign in</p>
 
       <form noValidate onSubmit={handleSubmit}>
         <div>
