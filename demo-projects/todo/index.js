<<<<<<< HEAD
const { Keystone } = require('@keystone-alpha/keystone');
const { MemoryAdapter } = require('@keystone-alpha/adapter-memory');
const { Text, Relationship } = require('@keystone-alpha/fields');
const { GraphQLApp } = require('@keystone-alpha/app-graphql');
const { AdminUIApp } = require('@keystone-alpha/app-admin-ui');
const { StaticApp } = require('@keystone-alpha/app-static');
=======
const { Keystone } = require('@keystonejs/keystone');
const { MongooseAdapter } = require('@keystonejs/adapter-mongoose');
const { Text } = require('@keystonejs/fields');
const { GraphQLApp } = require('@keystonejs/app-graphql');
const { AdminUIApp } = require('@keystonejs/app-admin-ui');
const { StaticApp } = require('@keystonejs/app-static');
>>>>>>> 510db7e7

const keystone = new Keystone({
  name: 'Keystone To-Do List',
  adapter: new MemoryAdapter(),
});

keystone.createList('Todo', {
  schemaDoc: 'A list of things which need to be done',
  fields: {
<<<<<<< HEAD
    name: { type: Text, schemaDoc: 'This is the thing you need to do' },
    user: { type: Relationship, ref: 'User.tasks' },
  },
});

keystone.createList('User', {
  schemaDoc: 'An owner of an item',
  fields: {
    name: { type: Text },
    tasks: { type: Relationship, ref: 'Todo.user', many: true },
=======
    name: { type: Text, schemaDoc: 'This is the thing you need to do', isRequired: true },
>>>>>>> 510db7e7
  },
});

module.exports = {
  keystone,
  apps: [
    new GraphQLApp(),
    new StaticApp({ path: '/', src: 'public' }),
    // Setup the optional Admin UI
    new AdminUIApp({ enableDefaultRoute: true }),
  ],
};<|MERGE_RESOLUTION|>--- conflicted
+++ resolved
@@ -1,18 +1,10 @@
-<<<<<<< HEAD
-const { Keystone } = require('@keystone-alpha/keystone');
-const { MemoryAdapter } = require('@keystone-alpha/adapter-memory');
-const { Text, Relationship } = require('@keystone-alpha/fields');
-const { GraphQLApp } = require('@keystone-alpha/app-graphql');
-const { AdminUIApp } = require('@keystone-alpha/app-admin-ui');
-const { StaticApp } = require('@keystone-alpha/app-static');
-=======
+const { MemoryAdapter } = require('@keystonejs/adapter-memory');
 const { Keystone } = require('@keystonejs/keystone');
-const { MongooseAdapter } = require('@keystonejs/adapter-mongoose');
-const { Text } = require('@keystonejs/fields');
+// const { MongooseAdapter } = require('@keystonejs/adapter-mongoose');
+const { Text, Relationship } = require('@keystonejs/fields');
 const { GraphQLApp } = require('@keystonejs/app-graphql');
 const { AdminUIApp } = require('@keystonejs/app-admin-ui');
 const { StaticApp } = require('@keystonejs/app-static');
->>>>>>> 510db7e7
 
 const keystone = new Keystone({
   name: 'Keystone To-Do List',
@@ -22,7 +14,6 @@
 keystone.createList('Todo', {
   schemaDoc: 'A list of things which need to be done',
   fields: {
-<<<<<<< HEAD
     name: { type: Text, schemaDoc: 'This is the thing you need to do' },
     user: { type: Relationship, ref: 'User.tasks' },
   },
@@ -33,9 +24,6 @@
   fields: {
     name: { type: Text },
     tasks: { type: Relationship, ref: 'Todo.user', many: true },
-=======
-    name: { type: Text, schemaDoc: 'This is the thing you need to do', isRequired: true },
->>>>>>> 510db7e7
   },
 });
 
