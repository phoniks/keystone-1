{
  "name": "keystone",
<<<<<<< HEAD
  "version": "4.0.0-beta.7",
=======
  "version": "4.0.0-beta.5",
>>>>>>> f262c676
  "description": "Web Application Framework and Admin GUI / Content Management System built on Express.js and Mongoose",
  "main": "index.js",
  "repository": {
    "type": "git",
    "url": "https://github.com/keystonejs/keystone.git"
  },
  "dependencies": {
    "async": "2.2.0",
    "asyncdi": "1.1.0",
    "babel-core": "6.22.1",
    "babel-plugin-transform-object-assign": "6.22.0",
    "babel-polyfill": "6.23.0",
    "babel-preset-es2015": "6.22.0",
    "babel-preset-react": "6.22.0",
    "babel-preset-stage-2": "6.22.0",
    "babelify": "7.3.0",
    "babyparse": "0.4.6",
    "bcrypt-nodejs": "~0.0.3",
    "blacklist": "1.1.4",
    "body-parser": "1.17.0",
    "brfs": "1.4.3",
    "browserify": "13.3.0",
    "browserify-shim": "3.8.14",
    "caller-id": "0.1.0",
    "chalk": "1.1.3",
    "classnames": "2.2.5",
    "cloudinary": "1.7.1",
    "cloudinary-microurl": "1.0.2",
    "compression": "1.6.2",
    "connect-flash": "0.1.1",
    "cookie-parser": "1.4.3",
    "debug": "2.6.8",
    "display-name": "0.1.0",
<<<<<<< HEAD
    "dumb-passwords": "^0.2.1",
    "ejs": "2.5.5",
=======
    "ejs": "2.5.6",
>>>>>>> f262c676
    "elemental": "0.6.1",
    "embedly": "2.1.0",
    "errorhandler": "1.5.0",
    "es6-promise": "4.0.5",
    "express": "4.15.3",
    "express-request-language": "1.1.9",
    "express-session": "1.15.2",
    "expression-match": "0.0.17",
    "fs-extra": "1.0.0",
    "glamor": "^2.20.25",
    "grappling-hook": "3.0.0",
    "i": "0.3.5",
    "kerberos": "0.0.22",
    "keystone-storage-namefunctions": "1.1.1",
    "keystone-utils": "0.4.0",
    "knox": "0.9.2",
    "less-middleware": "2.2.0",
    "letsencrypt-express": "2.0.6",
    "list-to-array": "1.1.0",
    "lodash": "4.17.4",
    "marked": "0.3.6",
    "method-override": "2.3.8",
    "mime-types": "2.1.15",
    "moment": "2.17.1",
    "mongoose": "4.9.2",
    "morgan": "1.8.2",
    "multer": "0.1.8",
    "numeral": "2.0.6",
    "object-assign": "4.1.1",
    "qs": "4.0.0",
    "queryfilter": "0.0.4",
    "range_check": "1.4.0",
    "react": "15.4.2",
    "react-addons-css-transition-group": "15.4.2",
    "react-alt-text": "2.0.0",
    "react-color": "2.11.1",
    "react-day-picker": "2.5.0",
    "react-dnd": "2.2.4",
    "react-dnd-html5-backend": "2.2.4",
    "react-dom": "15.4.2",
    "react-domify": "0.2.6",
    "react-images": "0.5.4",
    "react-markdown": "2.4.5",
    "react-redux": "5.0.3",
    "react-router": "3.0.2",
    "react-router-redux": "4.0.8",
    "react-select": "1.0.0-rc.1",
    "redux": "3.6.0",
    "redux-saga": "0.14.3",
    "redux-thunk": "2.2.0",
    "sanitize-filename": "1.6.1",
    "sanitize-html": "^1.14.1",
    "scmp": "1.0.2",
    "semver": "5.3.0",
    "serve-favicon": "2.4.2",
    "string-to-stream": "1.1.0",
    "vkey": "1.0.1",
    "watchify": "3.8.0",
    "xhr": "2.4.0"
  },
  "devDependencies": {
    "@ljharb/eslint-config": "^11.0.0",
    "browserify-middleware": "7.1.0",
    "codeclimate-test-reporter": "0.4.1",
    "connect-mongo": "1.3.2",
    "core-assert": "0.2.1",
    "cross-env": "3.1.4",
    "disc": "1.3.2",
    "enzyme": "2.8.2",
    "eslint": "3.17.0",
    "eslint-config-keystone": "3.0.0",
    "eslint-config-keystone-react": "1.0.0",
    "eslint-config-postcss": "^2.0.2",
    "eslint-plugin-react": "6.9.0",
    "istanbul": "0.4.5",
    "keystone-email": "1.0.5",
    "keystone-nightwatch-e2e": "0.2.14",
    "mocha": "3.4.2",
    "must": "0.13.4",
    "proxyquire": "1.8.0",
    "react-addons-test-utils": "15.4.2",
    "react-engine": "4.3.0",
    "rimraf": "2.6.1",
    "sinon": "2.3.2",
    "superagent": "3.5.0",
    "supertest": "3.0.0",
    "uglify-js": "2.8.18",
    "updtr": "1.0.0",
    "watch": "1.0.2"
  },
  "browserify": {
    "transform": [
      "browserify-shim"
    ]
  },
  "browserify-shim": {
    "tinymce": "global:tinymce",
    "jquery": "global:$",
    "codemirror": "global:CodeMirror",
    "underscore": "global:_"
  },
  "author": "Jed Watson",
  "homepage": "http://keystonejs.com/",
  "license": "MIT",
  "keywords": [
    "express",
    "web",
    "app",
    "cms",
    "admin",
    "framework",
    "mongoose",
    "gui",
    "site",
    "website",
    "forms"
  ],
  "readmeFilename": "README.md",
  "gitHead": "ef3fd612285315ea8e12f68da4c8d6031e2c7fe7",
  "bugs": {
    "url": "https://github.com/keystonejs/keystone/issues"
  },
  "scripts": {
    "build": "cross-env NODE_ENV=production node build.js | uglifyjs -mc warnings=false,screw_ie8=true -b beautify=false,semicolons=true > ./admin/public/js/packages.js",
    "build-dev": "node build.js > ./admin/public/js/packages.js",
    "pretest": "npm run lint && node test/pretest.js",
    "test": "mocha && mocha --opts test/mocha-admin.opts",
    "test-all": "npm test && npm run test-e2e-bg",
    "test-unit": "node test/pretest.js && mocha",
    "test-admin": "mocha --opts test/mocha-admin.opts",
    "test-e2e": "node test/e2e/server.js --env default",
    "test-e2e-bg": "cross-env KNE_SELENIUM_START_PROCESS=false && node test/e2e/server.js --env default",
    "test-e2e-saucelabs": "if [ -n \"$SAUCE_ACCESS_KEY\" ]; then node test/e2e/server.js --env saucelabs-travis; fi",
    "test-e2e-saucelabs-group": "if [ -n \"$SAUCE_ACCESS_KEY\" ]; then node test/e2e/server.js --env saucelabs-travis --group ./test/e2e/adminUI/tests/$GROUP; fi",
    "lint": "eslint .",
    "lint-fix": "eslint . --fix",
    "watch": "watch 'clear && npm run lint' lib admin server test",
    "pretest-cov": "npm run clean && npm run lint",
    "current": "updtr",
    "test-cov": "istanbul cover ./node_modules/mocha/bin/_mocha",
    "posttest-cov": "if [ -n \"$CODECLIMATE_REPO_TOKEN\" ]; then codeclimate-test-reporter < coverage/lcov.info; fi",
    "clean": "rimraf ./coverage",
    "fields-explorer": "node ./fields/explorer/server.js"
  }
}<|MERGE_RESOLUTION|>--- conflicted
+++ resolved
@@ -1,10 +1,6 @@
 {
   "name": "keystone",
-<<<<<<< HEAD
   "version": "4.0.0-beta.7",
-=======
-  "version": "4.0.0-beta.5",
->>>>>>> f262c676
   "description": "Web Application Framework and Admin GUI / Content Management System built on Express.js and Mongoose",
   "main": "index.js",
   "repository": {
@@ -38,12 +34,8 @@
     "cookie-parser": "1.4.3",
     "debug": "2.6.8",
     "display-name": "0.1.0",
-<<<<<<< HEAD
     "dumb-passwords": "^0.2.1",
-    "ejs": "2.5.5",
-=======
     "ejs": "2.5.6",
->>>>>>> f262c676
     "elemental": "0.6.1",
     "embedly": "2.1.0",
     "errorhandler": "1.5.0",
