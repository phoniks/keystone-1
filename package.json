--- conflicted
+++ resolved
@@ -20,13 +20,8 @@
     "babyparse": "0.4.3",
     "bcrypt-nodejs": "~0.0.3",
     "blacklist": "1.1.2",
-<<<<<<< HEAD
-    "bluebird": "3.0.6",
+		"bluebird": "3.1.1",
     "body-parser": "1.14.2",
-=======
-    "bluebird": "3.1.1",
-    "body-parser": "1.14.1",
->>>>>>> 369eb9bb
     "browserify": "12.0.1",
     "browserify-shim": "3.8.11",
     "bytes": "2.2.0",
