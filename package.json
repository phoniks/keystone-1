--- conflicted
+++ resolved
@@ -78,13 +78,10 @@
     "react-dom": "15.4.2",
     "react-domify": "0.2.6",
     "react-images": "0.5.2",
-<<<<<<< HEAD
     "react-markdown": "2.4.4",
     "react-redux": "5.0.3",
-=======
     "react-markdown": "2.4.5",
-    "react-redux": "5.0.2",
->>>>>>> 9174e011
+    "react-redux": "5.0.3",
     "react-router": "3.0.2",
     "react-router-redux": "4.0.7",
     "react-select": "1.0.0-rc.1",
