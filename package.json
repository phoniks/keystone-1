{
  "name": "keystone",
  "version": "4.0.0-beta.4",
  "description": "Web Application Framework and Admin GUI / Content Management System built on Express.js and Mongoose",
  "main": "index.js",
  "repository": {
    "type": "git",
    "url": "https://github.com/keystonejs/keystone.git"
  },
  "dependencies": {
    "aphrodite": "1.1.0",
    "async": "2.1.4",
    "asyncdi": "1.1.0",
    "babel-core": "6.22.1",
    "babel-plugin-transform-object-assign": "6.22.0",
    "babel-polyfill": "6.20.0",
<<<<<<< HEAD
    "babel-preset-es2015": "6.18.0",
    "babel-preset-react": "6.22.0",
    "babel-preset-stage-2": "6.18.0",
=======
    "babel-preset-es2015": "6.22.0",
    "babel-preset-react": "6.16.0",
    "babel-preset-stage-2": "6.22.0",
>>>>>>> bc8ebcc2
    "babelify": "7.3.0",
    "babyparse": "0.4.6",
    "bcrypt-nodejs": "~0.0.3",
    "blacklist": "1.1.4",
    "body-parser": "1.16.0",
    "brfs": "1.4.3",
    "browserify": "13.3.0",
    "browserify-shim": "3.8.12",
    "caller-id": "0.1.0",
    "chalk": "1.1.3",
    "classnames": "2.2.5",
    "cloudinary": "1.5.0",
    "cloudinary-microurl": "1.0.2",
    "compression": "1.6.2",
    "connect-flash": "0.1.1",
    "cookie-parser": "1.4.3",
    "debug": "2.6.0",
    "display-name": "0.1.0",
    "ejs": "2.5.5",
    "elemental": "0.6.1",
    "embedly": "2.1.0",
    "errorhandler": "1.5.0",
    "es6-promise": "4.0.5",
    "express": "4.14.0",
    "express-request-language": "1.1.9",
    "express-session": "1.15.0",
    "expression-match": "0.0.17",
    "fs-extra": "1.0.0",
    "grappling-hook": "3.0.0",
    "i": "0.3.5",
    "kerberos": "0.0.22",
    "keystone-storage-namefunctions": "1.1.1",
    "keystone-utils": "0.4.0",
    "knox": "0.9.2",
    "less-middleware": "2.2.0",
    "letsencrypt-express": "2.0.6",
    "list-to-array": "1.1.0",
    "lodash": "4.17.4",
    "marked": "0.3.6",
    "method-override": "2.3.7",
    "mime-types": "2.1.14",
    "moment": "2.17.1",
    "mongoose": "4.7.7",
    "morgan": "1.7.0",
    "multer": "0.1.8",
    "numeral": "2.0.4",
    "object-assign": "4.1.1",
    "qs": "4.0.0",
    "queryfilter": "0.0.4",
    "range_check": "1.4.0",
    "react": "15.4.2",
    "react-addons-css-transition-group": "15.4.2",
    "react-alt-text": "2.0.0",
    "react-color": "2.11.1",
    "react-day-picker": "2.5.0",
    "react-dnd": "2.1.4",
    "react-dnd-html5-backend": "2.1.2",
    "react-dom": "15.4.2",
    "react-domify": "0.2.6",
    "react-images": "0.5.2",
    "react-markdown": "2.4.4",
    "react-redux": "5.0.2",
    "react-router": "3.0.2",
    "react-router-redux": "4.0.7",
    "react-select": "1.0.0-rc.1",
    "redux": "3.6.0",
    "redux-saga": "0.14.3",
    "redux-thunk": "2.2.0",
    "sanitize-filename": "1.6.1",
    "scmp": "1.0.2",
    "semver": "5.3.0",
    "serve-favicon": "2.3.2",
    "string-to-stream": "1.1.0",
    "vkey": "1.0.1",
    "watchify": "3.7.0",
    "xhr": "2.3.1"
  },
  "devDependencies": {
    "browserify-middleware": "7.1.0",
    "codeclimate-test-reporter": "0.4.0",
    "connect-mongo": "1.3.2",
    "core-assert": "0.2.1",
    "disc": "1.3.2",
    "enzyme": "2.7.1",
    "eslint": "3.14.0",
    "eslint-config-keystone": "3.0.0",
    "eslint-config-keystone-react": "1.0.0",
    "eslint-plugin-react": "6.9.0",
    "istanbul": "0.4.5",
    "keystone-email": "1.0.5",
    "keystone-nightwatch-e2e": "0.2.13",
    "mocha": "3.2.0",
    "must": "0.13.4",
    "proxyquire": "1.7.10",
    "react-addons-test-utils": "15.4.2",
    "react-engine": "4.2.1",
    "rimraf": "2.5.4",
    "sinon": "1.17.7",
    "superagent": "3.3.2",
    "supertest": "2.0.1",
    "uglify-js": "2.7.5",
    "updtr": "0.2.3",
    "watch": "1.0.1"
  },
  "browserify": {
    "transform": [
      "browserify-shim"
    ]
  },
  "browserify-shim": {
    "tinymce": "global:tinymce",
    "jquery": "global:$",
    "codemirror": "global:CodeMirror",
    "underscore": "global:_"
  },
  "author": "Jed Watson",
  "homepage": "http://keystonejs.com/",
  "license": "MIT",
  "keywords": [
    "express",
    "web",
    "app",
    "cms",
    "admin",
    "framework",
    "mongoose",
    "gui",
    "site",
    "website",
    "forms"
  ],
  "readmeFilename": "README.md",
  "gitHead": "ef3fd612285315ea8e12f68da4c8d6031e2c7fe7",
  "bugs": {
    "url": "https://github.com/keystonejs/keystone/issues"
  },
  "scripts": {
    "build": "NODE_ENV=production node build.js | uglifyjs -mc warnings=false,screw_ie8=true -b beautify=false,semicolons=false > ./admin/public/js/packages.js",
    "build-dev": "node build.js > ./admin/public/js/packages.js",
    "pretest": "npm run lint && node test/pretest.js",
    "test": "mocha && mocha --opts test/mocha-admin.opts",
    "test-all": "npm test && npm run test-e2e-bg",
    "test-unit": "node test/pretest.js && mocha",
    "test-admin": "mocha --opts test/mocha-admin.opts",
    "test-e2e": "node test/e2e/server.js --env default",
    "test-e2e-bg": "export KNE_SELENIUM_START_PROCESS=false && node test/e2e/server.js --env default",
    "test-e2e-saucelabs": "if [ -n \"$SAUCE_ACCESS_KEY\" ]; then node test/e2e/server.js --env saucelabs-travis; fi",
    "test-e2e-saucelabs-group": "if [ -n \"$SAUCE_ACCESS_KEY\" ]; then node test/e2e/server.js --env saucelabs-travis --group ./test/e2e/adminUI/tests/$GROUP; fi",
    "lint": "eslint .",
    "lint-fix": "eslint . --fix",
    "watch": "watch 'clear && npm run lint' lib admin server test",
    "pretest-cov": "npm run clean && npm run lint",
    "current": "updtr",
    "test-cov": "istanbul cover ./node_modules/mocha/bin/_mocha",
    "posttest-cov": "if [ -n \"$CODECLIMATE_REPO_TOKEN\" ]; then codeclimate-test-reporter < coverage/lcov.info; fi",
    "clean": "rimraf ./coverage",
    "fields-explorer": "node ./fields/explorer/server.js"
  },
  "engines": {
    "node": ">= 0.12.0",
    "npm": ">= 3.0.0"
  }
}<|MERGE_RESOLUTION|>--- conflicted
+++ resolved
@@ -14,15 +14,9 @@
     "babel-core": "6.22.1",
     "babel-plugin-transform-object-assign": "6.22.0",
     "babel-polyfill": "6.20.0",
-<<<<<<< HEAD
-    "babel-preset-es2015": "6.18.0",
+    "babel-preset-es2015": "6.22.0",
     "babel-preset-react": "6.22.0",
-    "babel-preset-stage-2": "6.18.0",
-=======
-    "babel-preset-es2015": "6.22.0",
-    "babel-preset-react": "6.16.0",
     "babel-preset-stage-2": "6.22.0",
->>>>>>> bc8ebcc2
     "babelify": "7.3.0",
     "babyparse": "0.4.6",
     "bcrypt-nodejs": "~0.0.3",
