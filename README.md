--- conflicted
+++ resolved
@@ -461,8 +461,4 @@
 
 ## License
 
-<<<<<<< HEAD
-Copyright (c) 2018 Jed Watson. Licensed under the MIT License.
-=======
-Copyright (c) 2019 Jed Watson. Licensed under the MIT License.
->>>>>>> bb1d1ab2
+Copyright (c) 2019 Jed Watson. Licensed under the MIT License.