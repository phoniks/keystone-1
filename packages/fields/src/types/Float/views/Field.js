import React from 'react';

import { FieldContainer, FieldLabel, FieldDescription, FieldInput } from '@arch-ui/fields';
import { Input } from '@arch-ui/input';

<<<<<<< HEAD
const FloatField = ({ onChange, autoFocus, field, value, errors }) => {
=======
const TextField = ({ onChange, autoFocus, field, value, errors, isReadOnly }) => {
>>>>>>> 91123230
  const handleChange = event => {
    const value = event.target.value;
    // Similar implementation as per old Keystone version
    if (/^-?\d*\.?\d*$/.test(value)) {
      onChange(value);
    }
  };

  const valueToString = value => {
    // Make the value a string to keep react happy.
    if (typeof value === 'string') {
      return value;
    } else if (typeof value === 'number') {
      return String(value);
    } else {
      // If it is neither string nor number then it must be empty.
      return '';
    }
  };

  const htmlID = `ks-input-${field.path}`;

  return (
    <FieldContainer>
      <FieldLabel htmlFor={htmlID} field={field} errors={errors} />
      <FieldDescription text={field.adminDoc} />
      <FieldInput>
        <Input
          autoComplete="off"
          autoFocus={autoFocus}
          type="text"
          value={valueToString(value)}
          onChange={handleChange}
          id={htmlID}
          disabled={isReadOnly}
        />
      </FieldInput>
    </FieldContainer>
  );
};

export default FloatField;<|MERGE_RESOLUTION|>--- conflicted
+++ resolved
@@ -3,11 +3,7 @@
 import { FieldContainer, FieldLabel, FieldDescription, FieldInput } from '@arch-ui/fields';
 import { Input } from '@arch-ui/input';
 
-<<<<<<< HEAD
-const FloatField = ({ onChange, autoFocus, field, value, errors }) => {
-=======
-const TextField = ({ onChange, autoFocus, field, value, errors, isReadOnly }) => {
->>>>>>> 91123230
+const FloatField = ({ onChange, autoFocus, field, value, errors, isReadOnly }) => {
   const handleChange = event => {
     const value = event.target.value;
     // Similar implementation as per old Keystone version
