--- conflicted
+++ resolved
@@ -13,39 +13,18 @@
   "dependencies": {
     "@babel/runtime": "^7.3.4",
     "@jesstelford/apollo-cache-invalidation": "^0.0.3-gh3-gh5",
-<<<<<<< HEAD
-    "@voussoir/fields": "^2.0.0",
-    "@voussoir/test-utils": "^0.1.3",
-    "apollo-cache-inmemory": "^1.3.11",
-    "apollo-client": "^2.4.7",
-    "apollo-link-http": "^1.5.9",
-    "graphql-tag": "^2.8.0",
-=======
     "graphql-tag": "^2.10.1",
->>>>>>> 1b8cb179
     "hoist-non-react-statics": "^3.0.1",
     "lodash.mapvalues": "^4.6.0",
     "memoize-one": "^4.0.2",
     "react-adopt": "^0.6.0",
-<<<<<<< HEAD
-    "react-apollo": "^2.2.4",
-    "react-test-renderer": "^16.6.3",
-    "testcheck": "^1.0.0-rc.2"
-=======
     "react-apollo": "2.4.0"
->>>>>>> 1b8cb179
   },
   "peerDependencies": {
     "react": "^16.8.4"
   },
   "devDependencies": {
-<<<<<<< HEAD
-    "supertest-fetch": "^1.2.2",
-    "wait-for-expect": "^1.1.0",
-    "react": "16.7.0-alpha.2"
-=======
     "react": "^16.8.4"
->>>>>>> 1b8cb179
   },
   "main": "dist/apollo-helpers.cjs.js",
   "module": "dist/apollo-helpers.esm.js"
