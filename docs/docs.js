--- conflicted
+++ resolved
@@ -7,17 +7,9 @@
 function view(view, options) {
 	return function(req, res, next) {
 		options.pretty = true;
-<<<<<<< HEAD
-		var docsBase = __dirname + '/content/pages/';
-		if(req.session.currentLanguage != null && req.session.currentLanguage != 'default') {
-			docsBase = __dirname + '/content.' + req.session.currentLanguage + '/pages/';
-		}
-		res.render(docsBase + view, options);
-=======
 		options.prefix = (options.language === 'en') ? '/' : '/' + options.language + '/';
 		_.extend(options, content.languages[options.language]);
 		res.render(options.language + '/pages/' + view, options);
->>>>>>> a76e662d
 	}
 }
 
@@ -26,10 +18,7 @@
 var app = express();
 
 app.set('port', 8080);
-<<<<<<< HEAD
-=======
 app.set('views', 'content');
->>>>>>> a76e662d
 app.set('view engine', 'jade');
 
 app.use(express.favicon('public/favicon.ico'));
