var http = require('http'),
	_ = require('underscore'),
	express = require('express'),
	jade = require('jade'),
<<<<<<< HEAD
	favicon = require('serve-favicon'),
	logger = require('morgan'),
	errorHandler = require('errorhandler'),
	content = require('./content/site.json');
=======
	content = require('./content');
>>>>>>> 6ac0403d

function view(view, options) {
	return function(req, res, next) {
		options.pretty = true;
		options.prefix = (options.language === 'en') ? '/' : '/' + options.language + '/';
		_.extend(options, content.languages[options.language]);
		res.render(options.language + '/pages/' + view, options);
	}
}

// Initialise app

var app = express();

<<<<<<< HEAD
app.set('port', process.env.PORT || 8080);
app.set('views', 'content/pages');
=======
app.set('port', 8080);
app.set('views', 'content');
>>>>>>> 6ac0403d
app.set('view engine', 'jade');

app.use(favicon('public/favicon.ico'));
app.use(require('less-middleware')('public'));
app.use(express.static('public'));

app.use(logger('dev'));

// disable cache, safari workaround
// see http://stackoverflow.com/questions/18811286/nodejs-express-cache-and-304-status-code
app.use(function(req, res, next) {
	res.header("Cache-Control", "no-cache, no-store, must-revalidate");
	res.header("Pragma", "no-cache");
	res.header("Expires", 0);
	next();
});

// Set up locals and routes
app.locals.languages = content.languages;
app.locals.version = require('../package.json').version;

_.each(content.routes, function(options) {
	app.get(options.path, view(options.template, options));
});

app.use(function(req, res, next) {
	// res.status(404).send("Sorry, no page could be found at this address (404)");
	res.status(404).render('404');
});

app.use(errorHandler());

// Start server

app.listen(app.get('port'), function() {
  console.log('Keystone docs are available on port ' + app.get('port'));
});<|MERGE_RESOLUTION|>--- conflicted
+++ resolved
@@ -2,14 +2,10 @@
 	_ = require('underscore'),
 	express = require('express'),
 	jade = require('jade'),
-<<<<<<< HEAD
 	favicon = require('serve-favicon'),
 	logger = require('morgan'),
 	errorHandler = require('errorhandler'),
-	content = require('./content/site.json');
-=======
 	content = require('./content');
->>>>>>> 6ac0403d
 
 function view(view, options) {
 	return function(req, res, next) {
@@ -24,13 +20,8 @@
 
 var app = express();
 
-<<<<<<< HEAD
 app.set('port', process.env.PORT || 8080);
 app.set('views', 'content/pages');
-=======
-app.set('port', 8080);
-app.set('views', 'content');
->>>>>>> 6ac0403d
 app.set('view engine', 'jade');
 
 app.use(favicon('public/favicon.ico'));
