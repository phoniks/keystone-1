var keystone = require('../../'),
	_ = require('underscore'),
	async = require('async'),
	moment = require('moment'),
	csv = require('csv');

var FN_ARGS = /^function\s*[^\(]*\(\s*([^\)]*)\)/m;

exports = module.exports = function(req, res) {

	var filters = (req.query.q) ? req.list.processFilters(req.query.q) : {},
		queryFilters = req.list.getSearchFilters(req.query.search, filters);

<<<<<<< HEAD
	req.list.model.find(queryFilters).exec(function(err, results) {

		var columns = ['id'];

=======
	var getRowData = function getRowData(i) {
		
		var rowData = { id: i.id };
		
>>>>>>> a4a6b9be
		if (req.list.get('autokey')) {
			rowData[req.list.get('autokey').path] = i.get(req.list.get('autokey').path);
		}

		_.each(req.list.fields, function(field) {
			if (field.type == 'boolean') {
				rowData[field.path] = i.get(field.path) ? 'true' : 'false';
			} else {
				rowData[field.path] = field.format(i);
			}
		});
<<<<<<< HEAD

=======
		
		return rowData;
		
	}
	
	req.list.model.find(queryFilters).exec(function(err, results) {
		
>>>>>>> a4a6b9be
		var sendCSV = function(data) {
			
			var columns = data.length ? Object.keys(data[0]) : [];
			
			csv().from(data).to(res.attachment(req.list.path + '-' + moment().format('YYYYMMDD-HHMMSS') + '.csv'), {
				header: true,
				columns: columns
			});
<<<<<<< HEAD
		};

=======
			
		}
		
>>>>>>> a4a6b9be
		if (!results.length) {
			// fast bail on no results
			return sendCSV([]);
		}

		if (results[0].toCSV) {

			/**
			 * Custom toCSV Method present
			 *
			 * Detect dependencies and call it. If the last dependency is `callback`, call it asynchronously.
			 *
			 * Support dependencies are:
			 *   - req (current express request object)
			 *   - user (currently authenticated user)
			 *   - row (default row data, as generated without custom toCSV())
			 *   - callback (invokes async mode, must be provided last)
			 */
<<<<<<< HEAD

			var deps = _.map(results[0].toCSV.toString().match(FN_ARGS)[1].split(','), function(i) { return i.trim(); });

=======
			
			var deps = _.map(results[0].toCSV.toString().match(FN_ARGS)[1].split(','), function(i) { return i.trim() });
			
			var includeRowData = (deps.indexOf('row') > -1);
			
>>>>>>> a4a6b9be
			var map = {
				req: req,
				user: req.user
			};

			var applyDeps = function(fn, _this, _map) {
				var args = _.map(deps, function(key) {
					return _map[key];
				});
				return fn.apply(_this, args);
			};

			if (_.last(deps) == 'callback') {
				// Allow async toCSV by detecting the last argument is callback
				return async.map(results, function(i, callback) {
					var _map = _.clone(map);
					_map.callback = callback;
					if (includeRowData) {
						_map.row = getRowData(i);
					}
					applyDeps(i.toCSV, i, _map);
				}, function(err, results) {
					if (err) {
						console.log('Error generating CSV for list ' + req.list.key);
						console.log(err);
						return res.send(keystone.wrapHTMLError('Error generating CSV', 'Please check the log for more details, or contact support.'));
					}
					sendCSV(results);
				});
			} else {
				// Without a callback, toCSV must return the value
				var data = [];
				if (includeRowData) {
					// if row data is required, add it to the map for each iteration
					_.each(results, function(i) {
						var _map = _.clone(map);
						_map.row = getRowData(i);
						data.push(applyDeps(i.toCSV, i, _map));
					});
				} else {
					// fast path: use the same map for each iteration
					_.each(results, function(i) {
						data.push(applyDeps(i.toCSV, i, map));
					});
				}
				return sendCSV(data);
			}

		} else {

			/**
			 * Generic conversion to CSV
			 *
			 * Loops through each of the fields in the List and uses each field's `format` method
			 * to generate the data
			 */

			var data = [];
			_.each(results, function(i) {
<<<<<<< HEAD

				var row = { id: i.id };

				if (req.list.get('autokey')) {
					row[req.list.get('autokey').path] = i.get(req.list.get('autokey').path);
				}

				_.each(req.list.fields, function(field) {
					if (field.type == 'boolean') {
						row[field.path] = i.get(field.path) ? 'true' : 'false';
					} else {
						row[field.path] = field.format(i);
					}
				});

				data.push(row);

=======
				data.push(getRowData(i));
>>>>>>> a4a6b9be
			});
			return sendCSV(data);
		}

	});

};<|MERGE_RESOLUTION|>--- conflicted
+++ resolved
@@ -7,25 +7,18 @@
 var FN_ARGS = /^function\s*[^\(]*\(\s*([^\)]*)\)/m;
 
 exports = module.exports = function(req, res) {
-
+	
 	var filters = (req.query.q) ? req.list.processFilters(req.query.q) : {},
 		queryFilters = req.list.getSearchFilters(req.query.search, filters);
-
-<<<<<<< HEAD
-	req.list.model.find(queryFilters).exec(function(err, results) {
-
-		var columns = ['id'];
-
-=======
+	
 	var getRowData = function getRowData(i) {
 		
 		var rowData = { id: i.id };
 		
->>>>>>> a4a6b9be
 		if (req.list.get('autokey')) {
 			rowData[req.list.get('autokey').path] = i.get(req.list.get('autokey').path);
 		}
-
+		
 		_.each(req.list.fields, function(field) {
 			if (field.type == 'boolean') {
 				rowData[field.path] = i.get(field.path) ? 'true' : 'false';
@@ -33,9 +26,6 @@
 				rowData[field.path] = field.format(i);
 			}
 		});
-<<<<<<< HEAD
-
-=======
 		
 		return rowData;
 		
@@ -43,7 +33,6 @@
 	
 	req.list.model.find(queryFilters).exec(function(err, results) {
 		
->>>>>>> a4a6b9be
 		var sendCSV = function(data) {
 			
 			var columns = data.length ? Object.keys(data[0]) : [];
@@ -52,55 +41,44 @@
 				header: true,
 				columns: columns
 			});
-<<<<<<< HEAD
+			
 		};
-
-=======
-			
-		}
 		
->>>>>>> a4a6b9be
 		if (!results.length) {
 			// fast bail on no results
 			return sendCSV([]);
 		}
-
+		
 		if (results[0].toCSV) {
-
+			
 			/**
 			 * Custom toCSV Method present
-			 *
+			 * 
 			 * Detect dependencies and call it. If the last dependency is `callback`, call it asynchronously.
-			 *
+			 * 
 			 * Support dependencies are:
 			 *   - req (current express request object)
 			 *   - user (currently authenticated user)
 			 *   - row (default row data, as generated without custom toCSV())
 			 *   - callback (invokes async mode, must be provided last)
 			 */
-<<<<<<< HEAD
-
+			
 			var deps = _.map(results[0].toCSV.toString().match(FN_ARGS)[1].split(','), function(i) { return i.trim(); });
-
-=======
-			
-			var deps = _.map(results[0].toCSV.toString().match(FN_ARGS)[1].split(','), function(i) { return i.trim() });
 			
 			var includeRowData = (deps.indexOf('row') > -1);
 			
->>>>>>> a4a6b9be
 			var map = {
 				req: req,
 				user: req.user
 			};
-
+			
 			var applyDeps = function(fn, _this, _map) {
 				var args = _.map(deps, function(key) {
 					return _map[key];
 				});
 				return fn.apply(_this, args);
 			};
-
+			
 			if (_.last(deps) == 'callback') {
 				// Allow async toCSV by detecting the last argument is callback
 				return async.map(results, function(i, callback) {
@@ -123,7 +101,7 @@
 				var data = [];
 				if (includeRowData) {
 					// if row data is required, add it to the map for each iteration
-					_.each(results, function(i) {
+				_.each(results, function(i) {
 						var _map = _.clone(map);
 						_map.row = getRowData(i);
 						data.push(applyDeps(i.toCSV, i, _map));
@@ -131,48 +109,28 @@
 				} else {
 					// fast path: use the same map for each iteration
 					_.each(results, function(i) {
-						data.push(applyDeps(i.toCSV, i, map));
-					});
+					data.push(applyDeps(i.toCSV, i, map));
+				});
 				}
 				return sendCSV(data);
 			}
-
+			
 		} else {
-
+			
 			/**
 			 * Generic conversion to CSV
-			 *
+			 * 
 			 * Loops through each of the fields in the List and uses each field's `format` method
 			 * to generate the data
 			 */
-
+			
 			var data = [];
 			_.each(results, function(i) {
-<<<<<<< HEAD
-
-				var row = { id: i.id };
-
-				if (req.list.get('autokey')) {
-					row[req.list.get('autokey').path] = i.get(req.list.get('autokey').path);
-				}
-
-				_.each(req.list.fields, function(field) {
-					if (field.type == 'boolean') {
-						row[field.path] = i.get(field.path) ? 'true' : 'false';
-					} else {
-						row[field.path] = field.format(i);
-					}
-				});
-
-				data.push(row);
-
-=======
 				data.push(getRowData(i));
->>>>>>> a4a6b9be
 			});
 			return sendCSV(data);
 		}
-
+		
 	});
-
+	
 };